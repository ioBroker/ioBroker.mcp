--- conflicted
+++ resolved
@@ -92,60 +92,6 @@
             });
         });
 
-<<<<<<< HEAD
-        this.app.post('/api/system_info', async (_req: Request, res: Response) => {
-            try {
-                // Get js-controller version
-                const hostObj = await this.adapter.getForeignObjectAsync(`system.host.${this.adapter.host}`);
-                const jsControllerVersion = hostObj?.common?.installedVersion || 'unknown';
-
-                // Get hostname
-                const hostname = os.hostname();
-
-                // Get platform
-                const platform = os.platform();
-
-                // Get Node.js version
-                const nodeVersion = process.version.substring(1); // Remove 'v' prefix
-
-                // Get CPU load (1 minute average)
-                const loadAvg = os.loadavg();
-                const cpuLoad = loadAvg[0]; // 1 minute average
-
-                // Get memory information
-                const totalMem = Math.round(os.totalmem() / (1024 * 1024)); // Convert to MB
-                const freeMem = Math.round(os.freemem() / (1024 * 1024)); // Convert to MB
-                const usedMem = totalMem - freeMem;
-
-                // Get system uptime in seconds
-                const uptimeSec = Math.round(os.uptime());
-
-                // Get number of instances
-                const instanceObjs = await this.adapter.getForeignObjectsAsync('system.adapter.*', 'instance');
-                const instances = Object.keys(instanceObjs || {}).length;
-
-                res.json({
-                    ok: true,
-                    data: {
-                        js_controller: jsControllerVersion,
-                        hostname,
-                        platform,
-                        node: nodeVersion,
-                        cpu_load: parseFloat(cpuLoad.toFixed(2)),
-                        mem: {
-                            total_mb: totalMem,
-                            used_mb: usedMem,
-                        },
-                        uptime_sec: uptimeSec,
-                        instances,
-                    },
-                });
-            } catch (error) {
-                this.adapter.log.error(`Error getting system info: ${error}`);
-                res.status(500).json({
-                    ok: false,
-                    error: 'Failed to get system information',
-=======
         // RPC endpoint for method-based API calls
         this.app.post('/api/rpc', async (req: Request, res: Response) => {
             try {
@@ -161,6 +107,8 @@
 
                 if (method === 'get_states') {
                     await this.handleGetStates(params, res);
+                } else if (method === 'system_info') {
+                    await this.handleSystemInfo(params, res);
                 } else {
                     res.status(400).json({
                         ok: false,
@@ -172,7 +120,6 @@
                 res.status(500).json({
                     ok: false,
                     error: error.message,
->>>>>>> 736015cc
                 });
             }
         });
@@ -250,6 +197,62 @@
         });
     }
 
+    private async handleSystemInfo(_params: any, res: Response): Promise<void> {
+        try {
+            // Get js-controller version
+            const hostObj = await this.adapter.getForeignObjectAsync(`system.host.${this.adapter.host}`);
+            const jsControllerVersion = hostObj?.common?.installedVersion || 'unknown';
+
+            // Get hostname
+            const hostname = os.hostname();
+
+            // Get platform
+            const platform = os.platform();
+
+            // Get Node.js version
+            const nodeVersion = process.version.substring(1); // Remove 'v' prefix
+
+            // Get CPU load (1 minute average)
+            const loadAvg = os.loadavg();
+            const cpuLoad = loadAvg[0]; // 1 minute average
+
+            // Get memory information
+            const totalMem = Math.round(os.totalmem() / (1024 * 1024)); // Convert to MB
+            const freeMem = Math.round(os.freemem() / (1024 * 1024)); // Convert to MB
+            const usedMem = totalMem - freeMem;
+
+            // Get system uptime in seconds
+            const uptimeSec = Math.round(os.uptime());
+
+            // Get number of instances
+            const instanceObjs = await this.adapter.getForeignObjectsAsync('system.adapter.*', 'instance');
+            const instances = Object.keys(instanceObjs || {}).length;
+
+            res.json({
+                ok: true,
+                data: {
+                    js_controller: jsControllerVersion,
+                    hostname,
+                    platform,
+                    node: nodeVersion,
+                    cpu_load: parseFloat(cpuLoad.toFixed(2)),
+                    mem: {
+                        total_mb: totalMem,
+                        used_mb: usedMem,
+                    },
+                    uptime_sec: uptimeSec,
+                    instances,
+                },
+            });
+        } catch (error: any) {
+            this.adapter.log.error(`Error getting system info: ${error.message}`);
+            res.status(500).json({
+                ok: false,
+                error: 'Failed to get system information',
+            });
+        }
+    }
+
     unload(): void {
         // Cleanup if needed
         this.adapter.log.info('MCP server unloading');
